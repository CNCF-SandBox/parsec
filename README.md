--- conflicted
+++ resolved
@@ -136,11 +136,8 @@
 * base64 (MIT and Apache-2.0)
 * uuid (Apache-2.0)
 * threadpool (Apache-2.0)
-<<<<<<< HEAD
 * std-semaphore (MIT and Apache-2.0)
-=======
 * num_cpus (MIT and Apache-2.0)
->>>>>>> 12741374
 
 This project uses the following third party libraries:
 * [Mbed Crypto](https://github.com/ARMmbed/mbed-crypto) (Apache-2.0)
